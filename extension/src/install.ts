--- conflicted
+++ resolved
@@ -96,9 +96,18 @@
         },
     );
 
-<<<<<<< HEAD
-    if (!packages.every((pkg) => extensionInfo.didExtensionUpdate(pkg))) {
-        await showReloadPrompt(ReloadReason.UpdateAll);
+    // Array.prototype.every() does not support Promises
+    // Build an array of promise and use it as provided function for every()
+
+    const promiseArray = packages.map((pkg) => extensionInfo.didExtensionUpdate(pkg));
+
+    if (packages.every((value, index) => promiseArray[index])) {
+        await showReloadPrompt(
+            localize(
+                'reload.to.complete.update.all',
+                'Please reload Visual Studio Code to complete updating the extensions.',
+            ),
+        );
     }
 }
 
@@ -129,16 +138,6 @@
             );
         case ReloadReason.UpdateAll:
             return localize(
-=======
-    // Array.prototype.every() does not support Promises
-    // Build an array of promise and use it as provided function for every()
-
-    const promiseArray = packages.map((pkg) => extensionInfo.didExtensionUpdate(pkg));
-
-    if (packages.every((value, index) => promiseArray[index])) {
-        await showReloadPrompt(
-            localize(
->>>>>>> f1dbb39f
                 'reload.to.complete.update.all',
                 'Please reload Visual Studio Code to complete updating the extensions.',
             );
