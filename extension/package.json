--- conflicted
+++ resolved
@@ -83,17 +83,16 @@
                     "description": "%configuration.allowInsecureContent.description%",
                     "default": false
                 },
-<<<<<<< HEAD
                 "privateExtensions.autoReload": {
                     "type": "boolean",
                     "scope": "machine",
                     "description": "%configuration.autoReload.description%",
-=======
+                    "default": false
+                },
                 "privateExtensions.autoUpdate": {
                     "type": "boolean",
                     "scope": "machine",
                     "description": "%configuration.autoUpdate.description%",
->>>>>>> f1dbb39f
                     "default": false
                 }
             }
